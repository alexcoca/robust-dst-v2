from __future__ import annotations

import logging
import math
import time
from typing import Optional

from datasets import Dataset
from transformers import Seq2SeqTrainer, is_torch_tpu_available
from transformers.debug_utils import DebugOption
from transformers.trainer_utils import PredictionOutput, speed_metrics

if is_torch_tpu_available():
    import torch_xla.core.xla_model as xm  # noqa
    import torch_xla.debug.metrics as met  # noqa

from robust_dst.callbacks import CustomWandbCallback
from robust_dst.scoring_utils import (
    infer_step,
    save_evaluator_outputs,
    setup_evaluator_output_dirs,
)

logger = logging.getLogger(__name__)


class CustomTrainer(Seq2SeqTrainer):
    def evaluate(
        self,
        eval_dataset: Optional[Dataset] = None,
        ignore_keys: Optional[list[str]] = None,
        metric_key_prefix: str = "eval",
        **gen_kwargs,
    ) -> dict[str, float]:
        """Run evaluation and returns metrics.

        The calling script will be responsible for providing a method to compute
        metrics, as they are task-dependent (pass it to the init `compute_metrics`
        argument).

        You can also subclass and override this method to inject custom behavior.

        Args:
            eval_dataset (`Dataset`, *optional*):
                Pass a dataset if you wish to override `self.eval_dataset`. If it
                is an `datasets.Dataset`, columns not accepted by the
                `model.forward()` method are automatically removed. It must implement
                the `__len__` method.
            ignore_keys (`Lst[str]`, *optional*):
                A list of keys in the output of your model (if it is a dictionary)
                that should be ignored when gathering predictions.
            metric_key_prefix (`str`, *optional*, defaults to `"eval"`):
                An optional prefix to be used as the metrics key prefix.
                For example the metrics "bleu" will be named "eval_bleu" if the
                prefix is "eval" (default)
            max_length (`int`, *optional*):
                The maximum target length to use when predicting with the generate
                method.
            num_beams (`int`, *optional*):
                Number of beams for beam search that will be used when predicting
                with the generate method. 1 means no beam search.
            gen_kwargs:
                Additional `generate` specific kwargs.arch that will be used when
                predicting with the generate method. 1 means no beam search.

        Returns:
            A dictionary containing the evaluation loss and the potential metrics
            computed from the predictions. The dictionary also contains the epoch
            number which comes from the training state.
        """
        gen_kwargs = gen_kwargs.copy()
        if (
            gen_kwargs.get("max_length") is None
            and gen_kwargs.get("max_new_tokens") is None
        ):
            gen_kwargs["max_length"] = self.args.generation_max_length
        gen_kwargs["num_beams"] = (
            gen_kwargs["num_beams"]
            if gen_kwargs.get("num_beams") is not None
            else self.args.generation_num_beams
        )
        self._gen_kwargs = gen_kwargs

        # memory metrics - must set up as early as possible
        self._memory_tracker.start()

        eval_dataloader = self.get_eval_dataloader(eval_dataset)
        start_time = time.time()

        eval_loop = (
            self.prediction_loop
            if self.args.use_legacy_prediction_loop
            else self.evaluation_loop
        )
        output = eval_loop(
            eval_dataloader,
            description="Evaluation",
            # No point gathering the predictions if there are no metrics, otherwise we
            # defer to self.args.prediction_loss_only
            prediction_loss_only=True if self.compute_metrics is None else None,
            ignore_keys=ignore_keys,
            metric_key_prefix=metric_key_prefix,
        )

        # save evaluation artefacts
        current_step = self.state.global_step
<<<<<<< HEAD
        hyps_dir, metrics_dir = setup_evaluator_output_dirs(
            self.args, "dev", current_step
        )
        if self.compute_metrics is None: # No point in doing the following
            return output.metrics
        
        outputs_to_save = (
            output.metrics.pop(f"{metric_key_prefix}_all_metrics_aggregate"),
            output.metrics.pop(f"{metric_key_prefix}_file_to_hyp_dials"),
            output.metrics.pop(f"{metric_key_prefix}_raw_predictions"),
        )
        save_evaluator_outputs(hyps_dir, metrics_dir, *outputs_to_save, current_step)
=======
        if self.args.predict_with_generate:
            hyps_dir, metrics_dir = setup_evaluator_output_dirs(
                self.args, "dev", current_step
            )
            outputs_to_save = (
                output.metrics.pop(f"{metric_key_prefix}_all_metrics_aggregate"),
                output.metrics.pop(f"{metric_key_prefix}_file_to_hyp_dials"),
                output.metrics.pop(f"{metric_key_prefix}_raw_predictions"),
            )
            save_evaluator_outputs(hyps_dir, metrics_dir, *outputs_to_save, current_step)
>>>>>>> b9b53f33
        total_batch_size = self.args.eval_batch_size * self.args.world_size
        output.metrics.update(
            speed_metrics(
                metric_key_prefix,
                start_time,
                num_samples=output.num_samples,
                num_steps=math.ceil(output.num_samples / total_batch_size),
            )
        )

        self.log(output.metrics)

        if DebugOption.TPU_METRICS_DEBUG in self.args.debug:
            # tpu-comment: Logging debug metrics for PyTorch/XLA (compile,
            # execute times, ops, etc.)
            xm.master_print(met.metrics_report())

        self.control = self.callback_handler.on_evaluate(
            self.args, self.state, self.control, output.metrics
        )

        self._memory_tracker.stop_and_update_metrics(output.metrics)

        return output.metrics

    def predict(
        self,
        test_dataset: Dataset,
        ignore_keys: Optional[list[str]] = None,
        metric_key_prefix: str = "test",
        **gen_kwargs,
    ) -> PredictionOutput:
        """
        Run prediction and returns predictions and potential metrics.

        Depending on the dataset and your use case, your test dataset may contain
        labels. In that case, this method will also return metrics, like in
        `evaluate()`.

        Args:
            test_dataset (`Dataset`):
                Dataset to run the predictions on. If it is an `datasets.Dataset`,
                columns not accepted by the `model.forward()` method are automatically
                removed. Has to implement the method `__len__`
            ignore_keys (`Lst[str]`, *optional*):
                A list of keys in the output of your model (if it is a dictionary) that
                should be ignored when gathering predictions.
            metric_key_prefix (`str`, *optional*, defaults to `"test"`):
                An optional prefix to be used as the metrics key prefix. For example
                the metrics "bleu" will be named "test_bleu" if the prefix is
                "test" (default)
            max_length (`int`, *optional*):
                The maximum target length to use when predicting with the generate
                method.
            num_beams (`int`, *optional*):
                Number of beams for beam search that will be used when predicting with
                the generate method. 1 means no beam search.
            gen_kwargs:
                Additional `generate` specific kwargs.

        <Tip>

        If your predictions or labels have different sequence length (for instance
        because you're doing dynamic padding in a token classification task) the
        predictions will be padded (on the right) to allow for concatenation into
        one array. The padding index is -100.

        </Tip>

        Returns: *NamedTuple* A namedtuple with the following keys:
            - predictions (`np.ndarray`): The predictions on `test_dataset`.
            - label_ids (`np.ndarray`, *optional*): The labels (if the dataset
              contained some).
            - metrics (`Dict[str, float]`, *optional*): The potential dictionary of
              metrics (if the dataset contained labels).
        """
        gen_kwargs = gen_kwargs.copy()
        if (
            gen_kwargs.get("max_length") is None
            and gen_kwargs.get("max_new_tokens") is None
        ):
            gen_kwargs["max_length"] = self.args.generation_max_length
        gen_kwargs["num_beams"] = (
            gen_kwargs["num_beams"]
            if gen_kwargs.get("num_beams") is not None
            else self.args.generation_num_beams
        )
        self._gen_kwargs = gen_kwargs

        # memory metrics - must set up as early as possible
        self._memory_tracker.start()
        test_dataloader = self.get_test_dataloader(test_dataset)
        start_time = time.time()
        eval_loop = (
            self.prediction_loop
            if self.args.use_legacy_prediction_loop
            else self.evaluation_loop
        )
        output = eval_loop(
            test_dataloader,
            description="Prediction",
            ignore_keys=ignore_keys,
            metric_key_prefix=metric_key_prefix,
        )
        # save evaluation artefacts
        hyps_dir, metrics_dir = setup_evaluator_output_dirs(self.args, "test")
        outputs_to_save = (
            output.metrics.pop(f"{metric_key_prefix}_all_metrics_aggregate"),
            output.metrics.pop(f"{metric_key_prefix}_file_to_hyp_dials"),
            output.metrics.pop(f"{metric_key_prefix}_raw_predictions"),
        )  # type: tuple[dict, dict[str, list[dict]], list[str]]
        save_evaluator_outputs(
            hyps_dir, metrics_dir, *outputs_to_save, infer_step(self.args)
        )
        total_batch_size = self.args.eval_batch_size * self.args.world_size
        output.metrics.update(
            speed_metrics(
                metric_key_prefix,
                start_time,
                num_samples=output.num_samples,
                num_steps=math.ceil(output.num_samples / total_batch_size),
            )
        )
        self.log(output.metrics)
        self._memory_tracker.stop_and_update_metrics(output.metrics)
        return PredictionOutput(
            predictions=output.predictions,
            label_ids=output.label_ids,
            metrics=output.metrics,
        )

    def log_config_to_wandb(self, config: dict):
        if not isinstance(config, dict):
            logger.warning("Config is not a dict, so not logging to wandb!")
            try:
                str_representation = f"{config}"
                logger.warning(f"Here is the config: \n{str_representation}")
            except Exception:
                logger.warning(f"Could not convert config to string!. It is a type: {type(config)}")
            return
        if self.state.is_world_process_zero:
            for c in self.callback_handler.callbacks:
                if isinstance(c, CustomWandbCallback):
                    break
            else:
                logger.info(
                    "``wandb`` logging is not enabled so can't log experiment"
                    " configuration!"
                )
                return
            # training args are saved by huggingface automatically
            to_log = {
                "data": config.pop("data", {}),
                "data_args": config.pop("training_args", {}),
                "model_args": config.pop("model_args", {}),
            }
            wandb = c._wandb  # noqa
            wandb.config.update(to_log, allow_val_change=True)<|MERGE_RESOLUTION|>--- conflicted
+++ resolved
@@ -104,20 +104,6 @@
 
         # save evaluation artefacts
         current_step = self.state.global_step
-<<<<<<< HEAD
-        hyps_dir, metrics_dir = setup_evaluator_output_dirs(
-            self.args, "dev", current_step
-        )
-        if self.compute_metrics is None: # No point in doing the following
-            return output.metrics
-        
-        outputs_to_save = (
-            output.metrics.pop(f"{metric_key_prefix}_all_metrics_aggregate"),
-            output.metrics.pop(f"{metric_key_prefix}_file_to_hyp_dials"),
-            output.metrics.pop(f"{metric_key_prefix}_raw_predictions"),
-        )
-        save_evaluator_outputs(hyps_dir, metrics_dir, *outputs_to_save, current_step)
-=======
         if self.args.predict_with_generate:
             hyps_dir, metrics_dir = setup_evaluator_output_dirs(
                 self.args, "dev", current_step
@@ -128,7 +114,6 @@
                 output.metrics.pop(f"{metric_key_prefix}_raw_predictions"),
             )
             save_evaluator_outputs(hyps_dir, metrics_dir, *outputs_to_save, current_step)
->>>>>>> b9b53f33
         total_batch_size = self.args.eval_batch_size * self.args.world_size
         output.metrics.update(
             speed_metrics(
